{
  "name": "@ethpandaops/dora-ui-components",
  "version": "0.0.1",
  "description": "Advanced UI components for Dora",
  "author": "pk910",
  "license": "MIT",
  "devDependencies": {
    "@babel/core": "^7.25.2",
    "@babel/plugin-proposal-class-properties": "^7.18.6",
    "@babel/plugin-proposal-object-rest-spread": "^7.20.7",
    "@babel/preset-env": "^7.25.3",
    "@babel/preset-flow": "^7.24.7",
    "@babel/preset-react": "^7.24.7",
    "@babel/preset-typescript": "^7.24.7",
    "babel-loader": "^9.1.3",
    "clean-webpack-plugin": "^4.0.0",
    "css-loader": "^7.1.2",
    "mini-css-extract-plugin": "^2.9.2",
    "postcss-loader": "^8.1.1",
    "sass": "^1.81.0",
    "sass-loader": "^16.0.3",
    "style-loader": "^4.0.0",
    "ts-loader": "^9.5.1",
    "typescript": "^5.5.4",
    "url-loader": "^4.1.1",
    "webpack": "^5.96.1",
    "webpack-cli": "^5.1.4",
    "webpack-visualizer-plugin2": "^1.1.0"
  },
  "dependencies": {
    "@chainsafe/bls": "^8.1.0",
    "@chainsafe/ssz": "^0.18.0",
    "@rainbow-me/rainbowkit": "^2.2.0",
    "@tanstack/react-query": "^5.60.5",
    "@types/react": "^18.3.4",
    "@types/react-dom": "^18.3.0",
    "react": "^18.3.1",
    "react-bootstrap": "^2.10.5",
    "react-dom": "^18.3.1",
<<<<<<< HEAD
    "react-select": "^5.8.2",
    "viem": "^2.21.40",
    "wagmi": "^2.12.25"
=======
    "viem": "^2.21.47",
    "wagmi": "^2.12.33"
>>>>>>> ff6fef00
  },
  "scripts": {
    "build": "webpack",
    "test": "echo \"Error: no tests\" && exit 0"
  },
  "eslintConfig": {
    "extends": [
      "react-app",
      "react-app/jest"
    ],
    "rules": {
      "eqeqeq": "off",
      "jsx-a11y/anchor-is-valid": "off"
    }
  },
  "browserslist": {
    "production": [
      ">0.2%",
      "not ie <= 99",
      "not android <= 4.4.4",
      "not dead",
      "not op_mini all"
    ],
    "development": [
      "last 1 chrome version",
      "last 1 firefox version",
      "last 1 safari version"
    ]
  }
}<|MERGE_RESOLUTION|>--- conflicted
+++ resolved
@@ -37,14 +37,9 @@
     "react": "^18.3.1",
     "react-bootstrap": "^2.10.5",
     "react-dom": "^18.3.1",
-<<<<<<< HEAD
     "react-select": "^5.8.2",
-    "viem": "^2.21.40",
-    "wagmi": "^2.12.25"
-=======
     "viem": "^2.21.47",
     "wagmi": "^2.12.33"
->>>>>>> ff6fef00
   },
   "scripts": {
     "build": "webpack",
