--- conflicted
+++ resolved
@@ -168,18 +168,9 @@
 	amount := big.NewInt(0).SetBytes(log.Data[68:76]).Uint64()
 
 	var validatorIndex *uint64
-<<<<<<< HEAD
 	if index, found := wi.indexerCtx.beaconIndexer.GetValidatorIndexByPubkey(phase0.BLSPubKey(validatorPubkey)); found {
 		indexNum := uint64(index)
 		validatorIndex = &indexNum
-=======
-	for index, validator := range validatorSet {
-		if validator != nil && bytes.Equal(validator.PublicKey[:], validatorPubkey) {
-			index := uint64(index)
-			validatorIndex = &index
-			break
-		}
->>>>>>> 7c0dc09a
 	}
 
 	requestTx := &dbtypes.WithdrawalRequestTx{
